--- conflicted
+++ resolved
@@ -22,7 +22,16 @@
    * Detect login forms on the page based on the clicked element.
    */
   public containsLoginForm(): boolean {
-    const formWrapper = this.clickedElement?.closest('form') ?? this.document.body;
+    let formWrapper = this.clickedElement?.closest('form, [role="dialog"]') as HTMLElement | null;
+    if (formWrapper?.getAttribute('role') === 'dialog') {
+      // If we hit a dialog, search for form only within the dialog
+      formWrapper = formWrapper.querySelector('form') as HTMLElement | null ?? formWrapper;
+    }
+
+    if (!formWrapper) {
+      // If no form or dialog found, fallback to document.body
+      formWrapper = this.document.body as HTMLElement;
+    }
 
     /**
      * Sanity check: if form contains more than 150 inputs, don't process as this is likely not a login form.
@@ -233,53 +242,6 @@
   }
 
   /**
-<<<<<<< HEAD
-=======
-   * Detect login forms on the page based on the clicked element.
-   */
-  public containsLoginForm(): boolean {
-    let formWrapper = this.clickedElement?.closest('form, [role="dialog"]') as HTMLElement | null;
-    if (formWrapper?.getAttribute('role') === 'dialog') {
-      // If we hit a dialog, search for form only within the dialog
-      formWrapper = formWrapper.querySelector('form') as HTMLElement | null ?? formWrapper;
-    }
-
-    if (!formWrapper) {
-      // If no form or dialog found, fallback to document.body
-      formWrapper = this.document.body as HTMLElement;
-    }
-
-    /**
-     * Sanity check: if form contains more than 150 inputs, don't process as this is likely not a login form.
-     * This is a simple way to prevent processing large forms that are not login forms and making the browser page unresponsive.
-     */
-    const inputCount = formWrapper.querySelectorAll('input').length;
-    if (inputCount > 200) {
-      return false;
-    }
-
-    // Check if the wrapper contains a password or likely username field before processing.
-    if (this.containsPasswordField(formWrapper) || this.containsLikelyUsernameOrEmailField(formWrapper)) {
-      return true;
-    }
-
-    return false;
-  }
-
-  /**
-   * Detect login forms on the page based on the clicked element.
-   */
-  public getForm(): FormFields | null {
-    if (!this.clickedElement) {
-      return null;
-    }
-
-    const formWrapper = this.clickedElement.closest('form') ?? this.document.body;
-    return this.detectFormFields(formWrapper);
-  }
-
-  /**
->>>>>>> 791f8a75
    * Find an input field based on common patterns in its attributes.
    */
   private findInputField(
